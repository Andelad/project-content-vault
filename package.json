--- conflicted
+++ resolved
@@ -39,14 +39,8 @@
     "@radix-ui/react-toggle": "^1.1.10",
     "@radix-ui/react-toggle-group": "^1.1.11",
     "@radix-ui/react-tooltip": "^1.2.7",
-<<<<<<< HEAD
     "@supabase/supabase-js": "^2.56.0",
     "@tanstack/react-query": "^5.83.0",
-=======
-    "@supabase/supabase-js": "^2.55.0",
-    "@tailwindcss/postcss": "^4.1.12",
-    "@tanstack/react-query": "^5.85.5",
->>>>>>> be81746f
     "class-variance-authority": "^0.7.1",
     "clsx": "^2.1.1",
     "cmdk": "^1.1.1",
